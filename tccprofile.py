--- conflicted
+++ resolved
@@ -1025,49 +1025,6 @@
 
     print(args)
 
-<<<<<<< HEAD
-    # Insert the service dict into the template
-    tccprofiles.template['PayloadContent'][0]['Services'] = services_dict
-
-    # Iterate over the payloads dict to build payloads to insert into the template
-    for payload in payloads:
-        if app_lists.get(payload):
-            for app in app_lists[payload]:
-                if payload in ['Camera', 'Microphone']:  # Camera and Microphone payloads can only DENY an app access to that hardware.
-                    _allow = False
-                    allow_statement = 'Deny'
-                else:
-                    _allow = allow
-                    allow_statement = 'Allow'
-
-                if payload == 'AppleEvents':  # AppleEvent payload has additional requirements
-                    if not len(app.split(',')) == 2:
-                        print 'AppleEvents applications must be in the format of /Application/Path/EventSending.app,/Application/Path/EventReceiving.app'
-                        sys.exit(1)
-                    else:
-                        sending_app = app.split(',')[0].rstrip('/')
-                        receiving_app = app.split(',')[1].rstrip('/')
-                        sending_app_name = os.path.basename(os.path.splitext(sending_app)[0])
-                        receiving_app_name = os.path.basename(os.path.splitext(receiving_app)[0])
-                        codesign_result = tccprofiles.getCodeSignRequirements(path=app.split(',')[0])
-                        payload_dict = tccprofiles.buildPayload(app_path=app, allowed=allow, apple_event=True, code_requirement=codesign_result, comment='{} {} to send {} control to {}'.format(allow_statement, sending_app_name, payload, receiving_app_name))
-
-                else:
-                    app_name = os.path.basename(os.path.splitext(app)[0].rstrip('/'))
-                    codesign_result = tccprofiles.getCodeSignRequirements(path=app)
-                    payload_dict = tccprofiles.buildPayload(app_path=app, allowed=_allow, apple_event=False, code_requirement=codesign_result, comment='{} {} control for {}'.format(allow_statement, payload, app_name))
-
-                if payload_dict not in tccprofiles.template['PayloadContent'][0]['Services'][payload]:
-                    tccprofiles.template['PayloadContent'][0]['Services'][payload].append(payload_dict)
-
-    if filename:
-        # Write the plist out to file
-        plistlib.writePlist(tccprofiles.template, filename)
-
-        # Sign it if required
-        if tccprofiles.sign_cert:
-            tccprofiles.signProfile(certificate_name=tccprofiles.sign_cert, input_file=filename)
-=======
     root = tk.Tk()
     app = App(root)
     AppKit.NSApplication.sharedApplication().activateIgnoringOtherApps_(True)
@@ -1078,7 +1035,6 @@
     if len(sys.argv) == 1:
         launch_gui()
         sys.exit(0)
->>>>>>> 23909d1e
     else:
         args = parse_args()
         if args.launch_gui:
